import argparse
<<<<<<< HEAD
=======
import hashlib
>>>>>>> 91592ed2
import itertools
import math
import os
from contextlib import nullcontext
from pathlib import Path
from typing import Optional
import subprocess
import sys
import shutil

import torch
import torch.nn.functional as F
import torch.utils.checkpoint
from torch.utils.data import Dataset

from accelerate import Accelerator
from accelerate.logging import get_logger
from accelerate.utils import set_seed
from diffusers import AutoencoderKL, PNDMScheduler, StableDiffusionPipeline, UNet2DConditionModel
from diffusers.optimization import get_scheduler
from huggingface_hub import HfFolder, Repository, whoami
from PIL import Image
from torchvision import transforms
from tqdm.auto import tqdm
from transformers import CLIPTextModel, CLIPTokenizer

import json

logger = get_logger(__name__)


def parse_args(input_args=None):
    parser = argparse.ArgumentParser(description="Simple example of a training script.")
    parser.add_argument(
        "--subfolder_mode",
        action="store_true",
        help="Whether to train on images in subfolders in the format of ./class_prompt/group_name/text_prompt (1).jpg",
    )
    parser.add_argument(
        "--save_intermediary_dirs",
        default=0,
        type=int,
        help="Flag to save intermediary dirs.",
    )
    parser.add_argument(
        "--diffusers_to_ckpt_script_path",
        type=str,
        default="/content/diffusers/scripts/convert_diffusers_to_original_stable_diffusion.py",
        required=True,
        help="Path to the script to convert diffusers model to SD ckpt file.",
    )
    parser.add_argument(
        "--pretrained_model_name_or_path",
        type=str,
        default=None,
        required=True,
        help="Path to pretrained model or model identifier from huggingface.co/models.",
    )
    parser.add_argument(
        "--revision",
        type=str,
        default=None,
        required=False,
        help="Revision of pretrained model identifier from huggingface.co/models.",
    )
    parser.add_argument(
        "--tokenizer_name",
        type=str,
        default=None,
        help="Pretrained tokenizer name or path if not the same as model_name",
    )
    parser.add_argument(
        "--instance_data_dir",
        type=str,
        default=None,
        required=True,
        help="A folder containing the training data of instance images.",
    )
    parser.add_argument(
        "--class_data_dir",
        type=str,
        default=None,
        required=False,
        help="A folder containing the training data of class images.",
    )
    parser.add_argument(
        "--instance_prompt",
        type=str,
        default=None,
        help="The prompt with identifier specifying the instance",
    )
    parser.add_argument(
        "--class_prompt",
        type=str,
        default=None,
        help="The prompt to specify images in the same class as provided instance images.",
    )
    parser.add_argument(
        "--with_prior_preservation",
        default=False,
        action="store_true",
        help="Flag to add prior preservation loss.",
    )
    parser.add_argument("--prior_loss_weight", type=float, default=1.0, help="The weight of prior preservation loss.")
    parser.add_argument(
        "--num_class_images",
        type=int,
        default=100,
        help=(
            "Minimal class images for prior preservation loss. If not have enough images, additional images will be"
            " sampled with class_prompt."
        ),
    )
    parser.add_argument(
        "--output_dir",
        type=str,
        default="",
        help="The output directory where the model predictions and checkpoints will be written.",
    )
    parser.add_argument("--seed", type=int, default=None, help="A seed for reproducible training.")
    parser.add_argument(
        "--resolution",
        type=int,
        default=512,
        help=(
            "The resolution for input images, all the images in the train/validation dataset will be resized to this"
            " resolution"
        ),
    )
    parser.add_argument(
        "--center_crop", action="store_true", help="Whether to center crop images before resizing to resolution"
    )
    parser.add_argument("--train_text_encoder", action="store_true", help="Whether to train the text encoder")
    parser.add_argument(
        "--train_batch_size", type=int, default=4, help="Batch size (per device) for the training dataloader."
    )
    parser.add_argument(
        "--sample_batch_size", type=int, default=4, help="Batch size (per device) for sampling images."
    )
    parser.add_argument("--num_train_epochs", type=int, default=1)
    parser.add_argument(
        "--max_train_steps",
        type=int,
        default=None,
        help="Total number of training steps to perform.  If provided, overrides num_train_epochs.",
    )
    parser.add_argument(
        "--gradient_accumulation_steps",
        type=int,
        default=1,
        help="Number of updates steps to accumulate before performing a backward/update pass.",
    )
    parser.add_argument(
        "--gradient_checkpointing",
        action="store_true",
        help="Whether or not to use gradient checkpointing to save memory at the expense of slower backward pass.",
    )
    parser.add_argument(
        "--learning_rate",
        type=float,
        default=5e-6,
        help="Initial learning rate (after the potential warmup period) to use.",
    )
    parser.add_argument(
        "--scale_lr",
        action="store_true",
        default=False,
        help="Scale the learning rate by the number of GPUs, gradient accumulation steps, and batch size.",
    )
    parser.add_argument(
        "--lr_scheduler",
        type=str,
        default="constant",
        help=(
            'The scheduler type to use. Choose between ["linear", "cosine", "cosine_with_restarts", "polynomial",'
            ' "constant", "constant_with_warmup"]'
        ),
    )
    parser.add_argument(
        "--lr_warmup_steps", type=int, default=500, help="Number of steps for the warmup in the lr scheduler."
    )
    parser.add_argument(
        "--use_8bit_adam", action="store_true", help="Whether or not to use 8-bit Adam from bitsandbytes."
    )
    parser.add_argument("--adam_beta1", type=float, default=0.9, help="The beta1 parameter for the Adam optimizer.")
    parser.add_argument("--adam_beta2", type=float, default=0.999, help="The beta2 parameter for the Adam optimizer.")
    parser.add_argument("--adam_weight_decay", type=float, default=1e-2, help="Weight decay to use.")
    parser.add_argument("--adam_epsilon", type=float, default=1e-08, help="Epsilon value for the Adam optimizer")
    parser.add_argument("--max_grad_norm", default=1.0, type=float, help="Max gradient norm.")
    parser.add_argument("--push_to_hub", action="store_true", help="Whether or not to push the model to the Hub.")
    parser.add_argument("--hub_token", type=str, default=None, help="The token to use to push to the Model Hub.")
    parser.add_argument(
        "--hub_model_id",
        type=str,
        default=None,
        help="The name of the repository to keep in sync with the local `output_dir`.",
    )
    parser.add_argument(
        "--logging_dir",
        type=str,
        default="logs",
        help=(
            "[TensorBoard](https://www.tensorflow.org/tensorboard) log directory. Will default to"
            " *output_dir/runs/**CURRENT_DATETIME_HOSTNAME***."
        ),
    )
    parser.add_argument("--not_cache_latents", action="store_true", help="Do not precompute and cache latents from VAE.")
    parser.add_argument(
        "--mixed_precision",
        type=str,
        default="no",
        choices=["no", "fp16", "bf16"],
        help=(
            "Whether to use mixed precision. Choose"
            "between fp16 and bf16 (bfloat16). Bf16 requires PyTorch >= 1.10."
            "and an Nvidia Ampere GPU."
        ),
    )

    parser.add_argument(
        "--save_n_steps",
        type=int,
        default=1,
        help=("Save the model every n global_steps"),
    )

    parser.add_argument(
        "--save_starting_step",
        type=int,
        default=1,
        help=("The step from which it starts saving intermediary checkpoints"),
    )

    parser.add_argument(
        "--stop_text_encoder_training",
        type=int,
        default=1000000,
        help=("The step at which the text_encoder is no longer trained"),
    )

    parser.add_argument(
        "--image_captions_filename",
        action="store_true",
        help="Get captions from filename",
    )

    parser.add_argument(
        "--Session_dir",
        type=str,
        default="",
        help="Current session directory",
    )

    parser.add_argument("--local_rank", type=int, default=-1, help="For distributed training: local_rank")

    if input_args is not None:
        args = parser.parse_args(input_args)
    else:
        args = parser.parse_args()

    env_local_rank = int(os.environ.get("LOCAL_RANK", -1))
    if env_local_rank != -1 and env_local_rank != args.local_rank:
        args.local_rank = env_local_rank

    if args.instance_data_dir is None:
        raise ValueError("You must specify a train data directory.")

    if args.with_prior_preservation:
        if args.class_data_dir is None:
            raise ValueError("You must specify a data directory for class images.")
        if args.class_prompt is None and not args.subfolder_mode:
            raise ValueError("You must specify prompt for class images.")

    return args


class ClassDataProvider:
    """
    Provides class image paths in round-robin.
    """

    def __init__(
        self,
        class_data_root: str,
        class_prompt: str
    ):
        self.class_prompt = class_prompt
        class_data_dir = Path(os.path.join(class_data_root, class_prompt))
        class_data_dir.mkdir(parents=True, exist_ok=True)
        self.class_images = [x for x in class_data_dir.iterdir() if not x.is_dir()]
        self.cursor = 0
        if len(self.class_images) <= 0:
            raise ValueError(f"Empty class directory: {class_data_dir}")

    def take_one(self) -> Path:
        r = self.class_images[self.cursor]
        self.cursor = (self.cursor + 1) % len(self.class_images)
        return r


class SubfolderModeDataset(Dataset):
    """
    A dataset to prepare the instance and class images (in subfolder mode) with the prompts for fine-tuning the model.
    It pre-processes the images and the tokenizes prompts.
    """

    def __init__(
        self,
        instance_data_root,
        tokenizer,
        args,
        class_data_root,
        size=512,
        center_crop=False,
    ):
        self.size = size
        self.center_crop = center_crop
        self.tokenizer = tokenizer

        if not Path(instance_data_root).exists():
            raise ValueError("Instance images root doesn't exists.")

        # Get all the nested classes and instance images
        class_subdirs = [x for x in Path(instance_data_root).iterdir() if x.is_dir()]
        if len(class_subdirs) <= 0:
            raise ValueError("Instance image root directory does not have any class subfolders.")
        elif len(class_subdirs) > 3:
            raise ValueError(f"Class subfolders ({len(class_subdirs)}) exceed memory limit.")
        self.classes = {}
        self.instance_images_path = []
        for class_subdir in class_subdirs:
            self.classes[class_subdir.name] = ClassDataProvider(class_data_root=class_data_root,
                                                                class_prompt=class_subdir.name)

            # Commented out as directory structure is strictly ./class_prompt/group_name/instance_prompt (x).jpg
            # images_path = [x for x in class_subdir.iterdir() if not x.is_dir()]
            # self.instance_images_path.extend(images_path)

            instance_images_dirs = [x for x in class_subdir.iterdir() if x.is_dir()]
            if len(instance_images_dirs) > 0:
                if len(instance_images_dirs) > 5:
                    raise ValueError(f"Instance image directories ({len(instance_images_dirs)}) exceed memory limit.")
                for instance_images_dir in instance_images_dirs:
                    images_path = [x for x in instance_images_dir.iterdir() if not x.is_dir()]
                    self.instance_images_path.extend(images_path)

        self.num_instance_images = len(self.instance_images_path)
        self._length = self.num_instance_images

        print(f"Initializing SubfolderModeDataset, {len(class_subdirs)} classes, {self.num_instance_images} instance images...")
        sys.stdout.flush()

        self.image_transforms = transforms.Compose(
            [
                transforms.Resize(size, interpolation=transforms.InterpolationMode.BILINEAR),
                transforms.CenterCrop(size) if center_crop else transforms.RandomCrop(size),
                transforms.ToTensor(),
                transforms.Normalize([0.5], [0.5]),
            ]
        )

    def __len__(self):
        return self._length

    def __getitem__(self, index):
        example = {}
        path = self.instance_images_path[index % self.num_instance_images]
        instance_image = Image.open(path)
        if not instance_image.mode == "RGB":
            instance_image = instance_image.convert("RGB")

        # Get instant prompt from file name
        filename = Path(path).stem
        pt = ''.join([i for i in filename if not i.isdigit()])
        pt = pt.replace("_", " ")
        pt = pt.replace("(", "")
        pt = pt.replace(")", "")
        pt = pt.replace("-", "")
        pt = pt.replace(",,", ",").replace(",,", ",").replace(",,", ",")
        instance_prompt = pt
        sys.stdout.write(" [0;32m" + instance_prompt + " [0m")
        sys.stdout.flush()

        # Get instance images
        example["instance_images"] = self.image_transforms(instance_image)
        example["instance_prompt_ids"] = self.tokenizer(
            instance_prompt,
            padding="do_not_pad",
            truncation=True,
            max_length=self.tokenizer.model_max_length,
        ).input_ids

        # Get class prompt from instance image path
        class_prompt = path.parent.parent.name
        class_data = self.classes[class_prompt]
        if class_data is None:
            raise ValueError("Class data does not exist for class prompt: " + class_prompt)

        # Get class images for the instance image
        class_image = Image.open(class_data.take_one())
        if not class_image.mode == "RGB":
            class_image = class_image.convert("RGB")
        example["class_images"] = self.image_transforms(class_image)
        example["class_prompt_ids"] = self.tokenizer(
            class_prompt,
            padding="do_not_pad",
            truncation=True,
            max_length=self.tokenizer.model_max_length,
        ).input_ids

        return example


class DreamBoothDataset(Dataset):
    """
    A dataset to prepare the instance and class images with the prompts for fine-tuning the model.
    It pre-processes the images and the tokenizes prompts.
    """

    def __init__(
        self,
        instance_data_root,
        instance_prompt,
        tokenizer,
        args,
        class_data_root=None,
        class_prompt=None,
        size=512,
        center_crop=False,
    ):
        self.size = size
        self.center_crop = center_crop
        self.tokenizer = tokenizer
        self.image_captions_filename = None

        self.instance_data_root = Path(instance_data_root)
        if not self.instance_data_root.exists():
            raise ValueError("Instance images root doesn't exists.")

        self.instance_images_path = list(Path(instance_data_root).iterdir())
        self.num_instance_images = len(self.instance_images_path)
        self.instance_prompt = instance_prompt
        self._length = self.num_instance_images

        if args.image_captions_filename:
            self.image_captions_filename = True

        if class_data_root is not None:
            self.class_data_root = Path(class_data_root)
            self.class_data_root.mkdir(parents=True, exist_ok=True)
            self.class_images_path = list(self.class_data_root.iterdir())
            self.num_class_images = len(self.class_images_path)
            self._length = max(self.num_class_images, self.num_instance_images)
            self.class_prompt = class_prompt
        else:
            self.class_data_root = None

        self.image_transforms = transforms.Compose(
            [
                transforms.Resize(size, interpolation=transforms.InterpolationMode.BILINEAR),
                transforms.CenterCrop(size) if center_crop else transforms.RandomCrop(size),
                transforms.ToTensor(),
                transforms.Normalize([0.5], [0.5]),
            ]
        )

    def __len__(self):
        return self._length

    def __getitem__(self, index):
        example = {}
        path = self.instance_images_path[index % self.num_instance_images]
        instance_image = Image.open(path)
        if not instance_image.mode == "RGB":
            instance_image = instance_image.convert("RGB")

        instance_prompt = self.instance_prompt

        if self.image_captions_filename:
            filename = Path(path).stem
            pt = ''.join([i for i in filename if not i.isdigit()])
            pt = pt.replace("_", " ")
            pt = pt.replace("(", "")
            pt = pt.replace(")", "")
            pt = pt.replace("-", "")
            instance_prompt = pt
            sys.stdout.write(" [0;32m" + instance_prompt + " [0m")
            sys.stdout.flush()

        example["instance_images"] = self.image_transforms(instance_image)
        example["instance_prompt_ids"] = self.tokenizer(
            instance_prompt,
            padding="do_not_pad",
            truncation=True,
            max_length=self.tokenizer.model_max_length,
        ).input_ids

        if self.class_data_root:
            class_image = Image.open(self.class_images_path[index % self.num_class_images])
            if not class_image.mode == "RGB":
                class_image = class_image.convert("RGB")
            example["class_images"] = self.image_transforms(class_image)
            example["class_prompt_ids"] = self.tokenizer(
                self.class_prompt,
                padding="do_not_pad",
                truncation=True,
                max_length=self.tokenizer.model_max_length,
            ).input_ids

        return example


class PromptDataset(Dataset):
    "A simple dataset to prepare the prompts to generate class images on multiple GPUs."

    def __init__(self, prompt, num_samples):
        self.prompt = prompt
        self.num_samples = num_samples

    def __len__(self):
        return self.num_samples

    def __getitem__(self, index):
        example = {}
        example["prompt"] = self.prompt
        example["index"] = index
        return example


class LatentsDataset(Dataset):
    def __init__(self, latents_cache, text_encoder_cache):
        self.latents_cache = latents_cache
        self.text_encoder_cache = text_encoder_cache

    def __len__(self):
        return len(self.latents_cache)

    def __getitem__(self, index):
        return self.latents_cache[index], self.text_encoder_cache[index]


class AverageMeter:
    def __init__(self, name=None):
        self.name = name
        self.reset()

    def reset(self):
        self.sum = self.count = self.avg = 0

    def update(self, val, n=1):
        self.sum += val * n
        self.count += n
        self.avg = self.sum / self.count


def get_full_repo_name(model_id: str, organization: Optional[str] = None, token: Optional[str] = None):
    if token is None:
        token = HfFolder.get_token()
    if organization is None:
        username = whoami(token)["name"]
        return f"{username}/{model_id}"
    else:
        return f"{organization}/{model_id}"


<<<<<<< HEAD
def generate_class_samples(args, accelerator: Accelerator, class_images_dir: Path, class_prompt: str):
    cur_class_images = len(list(class_images_dir.iterdir()))
    num_new_images = args.num_class_images - cur_class_images
    if num_new_images <= 0:
        return

    torch_dtype = torch.float16 if accelerator.device.type == "cuda" else torch.float32
    pipeline = StableDiffusionPipeline.from_pretrained(
        args.pretrained_model_name_or_path, torch_dtype=torch_dtype
    )
    pipeline.set_progress_bar_config(disable=True)

    logger.info(f"Number of class images to sample: {num_new_images}.")

    sample_dataset = PromptDataset(class_prompt, num_new_images)
    sample_dataloader = torch.utils.data.DataLoader(sample_dataset, batch_size=args.sample_batch_size)

    sample_dataloader = accelerator.prepare(sample_dataloader)
    pipeline.to(accelerator.device)

    for example in tqdm(
        sample_dataloader, desc=f"Generating class images for '{class_prompt}'", disable=not accelerator.is_local_main_process
    ):
        with torch.autocast("cuda"), torch.inference_mode():
            images = pipeline(example["prompt"]).images
            for i, image in enumerate(images):
                image.save(class_images_dir / f"{example['index'][i] + cur_class_images}.jpg")
                if i % 10 == 0:
                    print("")
                    sys.stdout.flush()

    del pipeline
    if torch.cuda.is_available():
        torch.cuda.empty_cache()


def main():
    # Clear cache
    if torch.cuda.is_available():
        torch.cuda.empty_cache()

    args = parse_args()
=======
def main(args):
>>>>>>> 91592ed2
    logging_dir = Path(args.output_dir, args.logging_dir)
    i = args.save_starting_step

    if args.seed is None or args.seed == 0:
        args.seed = 1337
    set_seed(args.seed)

    if args.subfolder_mode:
        args.image_captions_filename = True
        args.with_prior_preservation = True
        args.prior_loss_weight = 1.0

    accelerator = Accelerator(
        gradient_accumulation_steps=args.gradient_accumulation_steps,
        mixed_precision=args.mixed_precision,
        log_with="tensorboard",
        logging_dir=logging_dir,
    )

<<<<<<< HEAD
    if args.stop_text_encoder_training is None or args.stop_text_encoder_training <= 1:
        args.train_text_encoder = False

    # Currently, it's not possible to do gradient accumulation when training two models with accelerate.accumulate
    # This will be enabled soon in accelerate. For now, we don't allow gradient accumulation when training two models.
    # TODO (patil-suraj): Remove this check when gradient accumulation with two models is enabled in accelerate.
    if args.train_text_encoder and args.gradient_accumulation_steps > 1 and accelerator.num_processes > 1:
        raise ValueError(
            "Gradient accumulation is not supported when training the text encoder in distributed training. "
            "Please set gradient_accumulation_steps to 1. This feature will be supported in the future."
        )
=======
    # Currently, it's not possible to do gradient accumulation when training two models with accelerate.accumulate
    # This will be enabled soon in accelerate. For now, we don't allow gradient accumulation when training two models.
    # TODO (patil-suraj): Remove this check when gradient accumulation with two models is enabled in accelerate.
    if args.train_text_encoder and args.gradient_accumulation_steps > 1 and accelerator.num_processes > 1:
        raise ValueError(
            "Gradient accumulation is not supported when training the text encoder in distributed training. "
            "Please set gradient_accumulation_steps to 1. This feature will be supported in the future."
        )

    if args.seed is not None:
        set_seed(args.seed)

    if args.with_prior_preservation:
        class_images_dir = Path(args.class_data_dir)
        if not class_images_dir.exists():
            class_images_dir.mkdir(parents=True)
        cur_class_images = len(list(class_images_dir.iterdir()))

        if cur_class_images < args.num_class_images:
            torch_dtype = torch.float16 if accelerator.device.type == "cuda" else torch.float32
            pipeline = StableDiffusionPipeline.from_pretrained(
                args.pretrained_model_name_or_path,
                torch_dtype=torch_dtype,
                safety_checker=None,
                revision=args.revision,
            )
            pipeline.set_progress_bar_config(disable=True)

            num_new_images = args.num_class_images - cur_class_images
            logger.info(f"Number of class images to sample: {num_new_images}.")

            sample_dataset = PromptDataset(args.class_prompt, num_new_images)
            sample_dataloader = torch.utils.data.DataLoader(sample_dataset, batch_size=args.sample_batch_size)

            sample_dataloader = accelerator.prepare(sample_dataloader)
            pipeline.to(accelerator.device)

            for example in tqdm(
                sample_dataloader, desc="Generating class images", disable=not accelerator.is_local_main_process
            ):
                images = pipeline(example["prompt"]).images

                for i, image in enumerate(images):
                    hash_image = hashlib.sha1(image.tobytes()).hexdigest()
                    image_filename = class_images_dir / f"{example['index'][i] + cur_class_images}-{hash_image}.jpg"
                    image.save(image_filename)
>>>>>>> 91592ed2

    # Generate class images if needed.
    if args.with_prior_preservation:
        if not args.subfolder_mode:
            class_images_dir = Path(args.class_data_dir)
            class_images_dir.mkdir(parents=True, exist_ok=True)
            generate_class_samples(args, accelerator=accelerator, class_images_dir=class_images_dir, class_prompt=args.class_prompt)
        else:
            instance_images_dir = Path(args.instance_data_dir)
            instance_images_dir.mkdir(parents=True, exist_ok=True)
            class_subdirs = [x for x in instance_images_dir.iterdir() if x.is_dir()]
            for class_subdir in class_subdirs:
                class_images_dir = Path(os.path.join(args.class_data_dir, class_subdir.name))
                class_images_dir.mkdir(parents=True, exist_ok=True)
                generate_class_samples(args, accelerator=accelerator, class_images_dir=class_images_dir, class_prompt=class_subdir.name)

    # Handle the repository creation
    if accelerator.is_main_process:
        if args.push_to_hub:
            if args.hub_model_id is None:
                repo_name = get_full_repo_name(Path(args.output_dir).name, token=args.hub_token)
            else:
                repo_name = args.hub_model_id
            repo = Repository(args.output_dir, clone_from=repo_name)

            with open(os.path.join(args.output_dir, ".gitignore"), "w+") as gitignore:
                if "step_*" not in gitignore:
                    gitignore.write("step_*\n")
                if "epoch_*" not in gitignore:
                    gitignore.write("epoch_*\n")
        elif args.output_dir is not None:
            os.makedirs(args.output_dir, exist_ok=True)

    # Load the tokenizer
    if args.tokenizer_name:
        tokenizer = CLIPTokenizer.from_pretrained(
            args.tokenizer_name,
            revision=args.revision,
        )
    elif args.pretrained_model_name_or_path:
        tokenizer = CLIPTokenizer.from_pretrained(
            args.pretrained_model_name_or_path,
            subfolder="tokenizer",
            revision=args.revision,
        )

    # Load models and create wrapper for stable diffusion
    text_encoder = CLIPTextModel.from_pretrained(
        args.pretrained_model_name_or_path,
        subfolder="text_encoder",
        revision=args.revision,
    )
    vae = AutoencoderKL.from_pretrained(
        args.pretrained_model_name_or_path,
        subfolder="vae",
        revision=args.revision,
    )
    unet = UNet2DConditionModel.from_pretrained(
        args.pretrained_model_name_or_path,
        subfolder="unet",
        revision=args.revision,
    )

    vae.requires_grad_(False)
    if not args.train_text_encoder:
        text_encoder.requires_grad_(False)

    vae.requires_grad_(False)
    if not args.train_text_encoder:
        text_encoder.requires_grad_(False)

    if args.gradient_checkpointing:
        unet.enable_gradient_checkpointing()
        if args.train_text_encoder:
            text_encoder.gradient_checkpointing_enable()

    print("learning_rate: " + str(args.learning_rate))
    print("num_processes: " + str(accelerator.num_processes))
    if args.scale_lr:
        args.learning_rate = (
            args.learning_rate * args.gradient_accumulation_steps * args.train_batch_size * accelerator.num_processes
        )
    print("learning_rate (after scaled): " + str(args.learning_rate))

    # Use 8-bit Adam for lower memory usage or to fine-tune the model in 16GB GPUs
    if args.use_8bit_adam:
        try:
            import bitsandbytes as bnb
        except ImportError:
            raise ImportError(
                "To use 8-bit Adam, please install the bitsandbytes library: `pip install bitsandbytes`."
            )

        optimizer_class = bnb.optim.AdamW8bit
    else:
        optimizer_class = torch.optim.AdamW

    params_to_optimize = (
        itertools.chain(unet.parameters(), text_encoder.parameters()) if args.train_text_encoder else unet.parameters()
    )
    optimizer = optimizer_class(
        params_to_optimize,
        lr=args.learning_rate,
        betas=(args.adam_beta1, args.adam_beta2),
        weight_decay=args.adam_weight_decay,
        eps=args.adam_epsilon,
    )

<<<<<<< HEAD
    noise_scheduler = PNDMScheduler.from_config(args.pretrained_model_name_or_path, subfolder="scheduler")

    if not args.subfolder_mode:
        train_dataset = DreamBoothDataset(
            instance_data_root=args.instance_data_dir,
            instance_prompt=args.instance_prompt,
            class_data_root=args.class_data_dir if args.with_prior_preservation else None,
            class_prompt=args.class_prompt,
            tokenizer=tokenizer,
            size=args.resolution,
            center_crop=args.center_crop,
            args=args,
        )
    else:
        train_dataset = SubfolderModeDataset(
            instance_data_root=args.instance_data_dir,
            tokenizer=tokenizer,
            args=args,
            class_data_root=args.class_data_dir,
            size=args.resolution,
            center_crop=args.center_crop,
        )
=======
    noise_scheduler = DDPMScheduler.from_config("CompVis/stable-diffusion-v1-4", subfolder="scheduler")

    train_dataset = DreamBoothDataset(
        instance_data_root=args.instance_data_dir,
        instance_prompt=args.instance_prompt,
        class_data_root=args.class_data_dir if args.with_prior_preservation else None,
        class_prompt=args.class_prompt,
        tokenizer=tokenizer,
        size=args.resolution,
        center_crop=args.center_crop,
    )
>>>>>>> 91592ed2

    def collate_fn(examples):
        input_ids = [example["instance_prompt_ids"] for example in examples]
        pixel_values = [example["instance_images"] for example in examples]

        # Concat class and instance examples for prior preservation.
        # We do this to avoid doing two forward passes.
        if args.with_prior_preservation:
            input_ids += [example["class_prompt_ids"] for example in examples]
            pixel_values += [example["class_images"] for example in examples]

        pixel_values = torch.stack(pixel_values)
        pixel_values = pixel_values.to(memory_format=torch.contiguous_format).float()

        input_ids = tokenizer.pad(
            {"input_ids": input_ids},
            padding="max_length",
            max_length=tokenizer.model_max_length,
            return_tensors="pt",
        ).input_ids

        batch = {
            "input_ids": input_ids,
            "pixel_values": pixel_values,
        }
        return batch

    train_dataloader = torch.utils.data.DataLoader(
<<<<<<< HEAD
        train_dataset, batch_size=args.train_batch_size, shuffle=True, collate_fn=collate_fn, pin_memory=True
=======
        train_dataset, batch_size=args.train_batch_size, shuffle=True, collate_fn=collate_fn, num_workers=1
>>>>>>> 91592ed2
    )

    weight_dtype = torch.float32
    if args.mixed_precision == "fp16":
        weight_dtype = torch.float16
    elif args.mixed_precision == "bf16":
        weight_dtype = torch.bfloat16

    # Move text_encode and vae to gpu.
    # For mixed precision training we cast the text_encoder and vae weights to half-precision
    # as these models are only used for inference, keeping weights in full precision is not required.
    vae.to(accelerator.device, dtype=weight_dtype)
    if not args.train_text_encoder:
        text_encoder.to(accelerator.device, dtype=weight_dtype)

    if not args.not_cache_latents:
        latents_cache = []
        text_encoder_cache = []
        for batch in tqdm(train_dataloader, desc="Caching latents"):
            with torch.no_grad():
                batch["pixel_values"] = batch["pixel_values"].to(accelerator.device, non_blocking=True, dtype=weight_dtype)
                batch["input_ids"] = batch["input_ids"].to(accelerator.device, non_blocking=True)
                latents_cache.append(vae.encode(batch["pixel_values"]).latent_dist)
                if args.train_text_encoder:
                    text_encoder_cache.append(batch["input_ids"])
                else:
                    text_encoder_cache.append(text_encoder(batch["input_ids"])[0])
        train_dataset = LatentsDataset(latents_cache, text_encoder_cache)
        train_dataloader = torch.utils.data.DataLoader(train_dataset, batch_size=1, collate_fn=lambda x: x, shuffle=True)

        del vae
        if not args.train_text_encoder:
            del text_encoder
        if torch.cuda.is_available():
            torch.cuda.empty_cache()

    # Scheduler and math around the number of training steps.
    overrode_max_train_steps = False
    num_update_steps_per_epoch = math.ceil(len(train_dataloader) / args.gradient_accumulation_steps)
    if args.max_train_steps is None:
        args.max_train_steps = args.num_train_epochs * num_update_steps_per_epoch
        overrode_max_train_steps = True

    lr_scheduler = get_scheduler(
        args.lr_scheduler,
        optimizer=optimizer,
        num_warmup_steps=args.lr_warmup_steps * args.gradient_accumulation_steps,
        num_training_steps=args.max_train_steps * args.gradient_accumulation_steps,
    )

    if args.train_text_encoder:
        unet, text_encoder, optimizer, train_dataloader, lr_scheduler = accelerator.prepare(
            unet, text_encoder, optimizer, train_dataloader, lr_scheduler
        )
    else:
        unet, optimizer, train_dataloader, lr_scheduler = accelerator.prepare(
            unet, optimizer, train_dataloader, lr_scheduler
        )
<<<<<<< HEAD
=======

    weight_dtype = torch.float32
    if args.mixed_precision == "fp16":
        weight_dtype = torch.float16
    elif args.mixed_precision == "bf16":
        weight_dtype = torch.bfloat16

    # Move text_encode and vae to gpu.
    # For mixed precision training we cast the text_encoder and vae weights to half-precision
    # as these models are only used for inference, keeping weights in full precision is not required.
    vae.to(accelerator.device, dtype=weight_dtype)
    if not args.train_text_encoder:
        text_encoder.to(accelerator.device, dtype=weight_dtype)
>>>>>>> 91592ed2

    # We need to recalculate our total training steps as the size of the training dataloader may have changed.
    num_update_steps_per_epoch = math.ceil(len(train_dataloader) / args.gradient_accumulation_steps)
    if overrode_max_train_steps:
        args.max_train_steps = args.num_train_epochs * num_update_steps_per_epoch
    # Afterwards we recalculate our number of training epochs
    args.num_train_epochs = math.ceil(args.max_train_steps / num_update_steps_per_epoch)

    # We need to initialize the trackers we use, and also store our configuration.
    # The trackers initializes automatically on the main process.
    if accelerator.is_main_process:
        accelerator.init_trackers("dreambooth", config=vars(args))

    def bar(prg):
        br = '|' + '█' * prg + ' ' * (25 - prg) + '|'
        return br

    # Train!
    total_batch_size = args.train_batch_size * accelerator.num_processes * args.gradient_accumulation_steps

    logger.info("***** Running training *****")
    logger.info(f"  Num examples = {len(train_dataset)}")
    logger.info(f"  Num batches each epoch = {len(train_dataloader)}")
    logger.info(f"  Num Epochs = {args.num_train_epochs}")
    logger.info(f"  Instantaneous batch size per device = {args.train_batch_size}")
    logger.info(f"  Total train batch size (w. parallel, distributed & accumulation) = {total_batch_size}")
    logger.info(f"  Gradient Accumulation steps = {args.gradient_accumulation_steps}")
    logger.info(f"  Total optimization steps = {args.max_train_steps}")
    # Only show the progress bar once on each machine.
    progress_bar = tqdm(range(args.max_train_steps), disable=not accelerator.is_local_main_process, total=len(range(0, args.max_train_steps, 1)))
    global_step = 0

    # Load last session if exists
    froze_text = False
    session = {"session_step": 0}
    sessionFilePath = args.output_dir + '/training/session.json'
    if not os.path.isdir(args.output_dir + '/training'):
        os.makedirs(args.output_dir + '/training')
    if os.path.isfile(sessionFilePath) and os.path.getsize(sessionFilePath) > 0 and os.path.getsize(sessionFilePath) < 10000:
        # with open(sessionFilePath, "rb") as f:
        #     session = pickle.load(f)
        with open(sessionFilePath, "r") as f:
            session = json.load(f)

    loss_avg = AverageMeter()
    text_enc_context = nullcontext() if args.train_text_encoder else torch.no_grad()

    set_seed(args.seed)

    for epoch in range(args.num_train_epochs):
        unet.train()
        if args.train_text_encoder:
            text_encoder.train()
        for step, batch in enumerate(train_dataloader):
            # set_seed(args.seed + 10000 * (global_step % 100000))

            with accelerator.accumulate(unet):
                # Convert images to latent space
<<<<<<< HEAD
                with torch.no_grad():
                    if not args.not_cache_latents:
                        latent_dist = batch[0][0]
                    else:
                        latent_dist = vae.encode(batch["pixel_values"].to(dtype=weight_dtype)).latent_dist
                    latents = latent_dist.sample() * 0.18215
=======
                latents = vae.encode(batch["pixel_values"].to(dtype=weight_dtype)).latent_dist.sample()
                latents = latents * 0.18215
>>>>>>> 91592ed2

                # Sample noise that we'll add to the latents
                noise = torch.randn_like(latents)
                bsz = latents.shape[0]
                # Sample a random timestep for each image
                timesteps = torch.randint(0, noise_scheduler.config.num_train_timesteps, (bsz,), device=latents.device)
                timesteps = timesteps.long()

                # Add noise to the latents according to the noise magnitude at each timestep
                # (this is the forward diffusion process)
                noisy_latents = noise_scheduler.add_noise(latents, noise, timesteps)

                # Get the text embedding for conditioning
<<<<<<< HEAD
                with text_enc_context:
                    if not args.not_cache_latents:
                        if args.train_text_encoder:
                            encoder_hidden_states = text_encoder(batch[0][1])[0]
                        else:
                            encoder_hidden_states = batch[0][1]
                    else:
                        encoder_hidden_states = text_encoder(batch["input_ids"])[0]
=======
                encoder_hidden_states = text_encoder(batch["input_ids"])[0]
>>>>>>> 91592ed2

                # Predict the noise residual
                noise_pred = unet(noisy_latents, timesteps, encoder_hidden_states).sample

                if args.with_prior_preservation:
                    # Chunk the noise and noise_pred into two parts and compute the loss on each part separately.
                    noise_pred, noise_pred_prior = torch.chunk(noise_pred, 2, dim=0)
                    noise, noise_prior = torch.chunk(noise, 2, dim=0)

                    # Compute instance loss
                    loss = F.mse_loss(noise_pred.float(), noise.float(), reduction="none").mean([1, 2, 3]).mean()

                    # Compute prior loss
                    prior_loss = F.mse_loss(noise_pred_prior.float(), noise_prior.float(), reduction="mean")

                    # Add the prior loss to the instance loss.
                    loss = loss + args.prior_loss_weight * prior_loss
                else:
                    loss = F.mse_loss(noise_pred.float(), noise.float(), reduction="mean")

                accelerator.backward(loss)
                if accelerator.sync_gradients:
                    params_to_clip = (
                        itertools.chain(unet.parameters(), text_encoder.parameters())
                        if args.train_text_encoder
                        else unet.parameters()
                    )
                    accelerator.clip_grad_norm_(params_to_clip, args.max_grad_norm)
                optimizer.step()
                lr_scheduler.step()
                optimizer.zero_grad()

            # Checks if the accelerator has performed an optimization step behind the scenes
            if accelerator.sync_gradients:
                progress_bar.update(1)
                global_step += 1

            fll = round((global_step * 100) / args.max_train_steps)
            fll = round(fll / 4)
            pr = bar(fll)

            logs = {"loss": loss.detach().item(), "lr": lr_scheduler.get_last_lr()[0]}
            progress_bar.set_postfix(**logs)
            progress_bar.set_description_str("Progress:" + pr)
            accelerator.log(logs, step=global_step)

            if global_step >= args.max_train_steps:
                break

            if args.train_text_encoder and global_step == args.stop_text_encoder_training and global_step >= 30:
                if accelerator.is_main_process:
                    print(" [0;32m" + " Freezing the text_encoder ..." + " [0m")
                    frz_dir = args.output_dir + "/text_encoder_frozen"
                    if os.path.isdir(frz_dir):
                        #subprocess.call('rm -r '+ frz_dir, shell=True)
                        shutil.rmtree(frz_dir)
                    os.mkdir(frz_dir)
                    pipeline = StableDiffusionPipeline.from_pretrained(
                        args.pretrained_model_name_or_path,
                        unet=accelerator.unwrap_model(unet),
                        text_encoder=accelerator.unwrap_model(text_encoder),
                    )
                    pipeline.text_encoder.save_pretrained(frz_dir)
                    del pipeline
                else:
                    print("DID NOT freeze text encoder as not in the main process!")

            if args.save_n_steps >= 200:
                if global_step + 1 < args.max_train_steps and global_step + 1 == i:
                    ckpt_name = "_" + str(session["session_step"] + global_step + 1)
                    save_dir = Path(args.output_dir + ckpt_name)
                    save_dir = str(save_dir)
                    save_dir = save_dir.replace(" ", "_")
                    if not os.path.exists(save_dir):
                        os.mkdir(save_dir)
                    inst = os.path.basename(os.path.dirname(args.output_dir + '/')) + ckpt_name
                    inst = inst.replace(" ", "_")
                    print(" [1;32mSAVING CHECKPOINT: " + args.Session_dir + "/" + inst + ".ckpt")
                    # Create the pipeline using the trained modules and save it.
                    if accelerator.is_main_process:
                        pipeline = StableDiffusionPipeline.from_pretrained(
                            args.pretrained_model_name_or_path,
                            unet=accelerator.unwrap_model(unet),
                            text_encoder=accelerator.unwrap_model(text_encoder),
                        )
                        pipeline.save_pretrained(save_dir)
                        del pipeline
                        frz_dir = args.output_dir + "/text_encoder_frozen"
                        if args.train_text_encoder and os.path.exists(frz_dir):
                            #subprocess.call('rm -r '+save_dir+'/text_encoder/*.*', shell=True)
                            #subprocess.call('cp -f '+frz_dir +'/*.* '+ save_dir+'/text_encoder', shell=True)
                            shutil.rmtree(save_dir + '/text_encoder')
                            shutil.copytree(frz_dir, save_dir + '/text_encoder', dirs_exist_ok=True)
                        chkpth = args.Session_dir + "/" + inst + ".ckpt"
                        subprocess.call('python3 ' + args.diffusers_to_ckpt_script_path + ' --model_path ' + save_dir + ' --checkpoint_path ' + chkpth + ' --half', shell=True)
                        i = i + args.save_n_steps

                        if args.save_intermediary_dirs == 0:
                            #subprocess.call('rm -rf '+ save_dir, shell=True)
                            shutil.rmtree(save_dir)

            if accelerator.sync_gradients and accelerator.is_main_process and global_step % 20 == 0:
                print("")
                sys.stdout.flush()

        accelerator.wait_for_everyone()

    # Create the pipeline using using the trained modules and save it.
    if accelerator.is_main_process:
        pipeline = StableDiffusionPipeline.from_pretrained(
            args.pretrained_model_name_or_path,
            unet=accelerator.unwrap_model(unet),
            text_encoder=accelerator.unwrap_model(text_encoder),
<<<<<<< HEAD
=======
            revision=args.revision,
>>>>>>> 91592ed2
        )
        frz_dir = args.output_dir + "/text_encoder_frozen"
        pipeline.save_pretrained(args.output_dir)
        del pipeline
        if args.train_text_encoder and os.path.exists(frz_dir):
            #subprocess.call('mv -f '+frz_dir +'/*.* '+ args.output_dir+'/text_encoder', shell=True)
            #subprocess.call('rm -r '+ frz_dir, shell=True)
            if os.path.isdir(args.output_dir + '/text_encoder'):
                shutil.rmtree(args.output_dir + '/text_encoder')
            shutil.copytree(frz_dir, args.output_dir + '/text_encoder', dirs_exist_ok=True)
            shutil.rmtree(frz_dir)

        if args.push_to_hub:
            repo.push_to_hub(commit_message="End of training", blocking=False, auto_lfs_prune=True)

    accelerator.end_training()
    if torch.cuda.is_available():
        torch.cuda.empty_cache()

    # Save state for resuming
    session["session_step"] += args.max_train_steps
    if not os.path.isdir(args.output_dir + '/training'):
        os.makedirs(args.output_dir + '/training')
    # with open(sessionFilePath, "wb+") as f:
    #     pickle.dump(session, f, protocol=pickle.HIGHEST_PROTOCOL)
    with open(sessionFilePath, "w+") as f:
        json.dump(session, f)

    # Save final ckpt
    if os.path.isfile(args.output_dir + '/unet/diffusion_pytorch_model.bin'):
        final_chkpth = args.output_dir + '/' + os.path.basename(os.path.dirname(args.output_dir + '/')) + '_' + str(session["session_step"]) + '.ckpt'
        print("Saving the ckpt model...")
        if os.path.isfile(final_chkpth):
            os.remove(final_chkpth)
        subprocess.call('python3 ' + args.diffusers_to_ckpt_script_path + ' --model_path ' + args.output_dir + ' --checkpoint_path ' + final_chkpth + ' --half', shell=True)
        if os.path.isfile(final_chkpth):
            print("Saved model to " + final_chkpth)
        else:
            print("Failed to save model to " + final_chkpth)
        sys.stdout.flush()
    else:
        print('No model to save!')


if __name__ == "__main__":
    args = parse_args()
    main(args)<|MERGE_RESOLUTION|>--- conflicted
+++ resolved
@@ -1,8 +1,5 @@
 import argparse
-<<<<<<< HEAD
-=======
 import hashlib
->>>>>>> 91592ed2
 import itertools
 import math
 import os
@@ -568,101 +565,11 @@
         return f"{organization}/{model_id}"
 
 
-<<<<<<< HEAD
 def generate_class_samples(args, accelerator: Accelerator, class_images_dir: Path, class_prompt: str):
     cur_class_images = len(list(class_images_dir.iterdir()))
     num_new_images = args.num_class_images - cur_class_images
     if num_new_images <= 0:
         return
-
-    torch_dtype = torch.float16 if accelerator.device.type == "cuda" else torch.float32
-    pipeline = StableDiffusionPipeline.from_pretrained(
-        args.pretrained_model_name_or_path, torch_dtype=torch_dtype
-    )
-    pipeline.set_progress_bar_config(disable=True)
-
-    logger.info(f"Number of class images to sample: {num_new_images}.")
-
-    sample_dataset = PromptDataset(class_prompt, num_new_images)
-    sample_dataloader = torch.utils.data.DataLoader(sample_dataset, batch_size=args.sample_batch_size)
-
-    sample_dataloader = accelerator.prepare(sample_dataloader)
-    pipeline.to(accelerator.device)
-
-    for example in tqdm(
-        sample_dataloader, desc=f"Generating class images for '{class_prompt}'", disable=not accelerator.is_local_main_process
-    ):
-        with torch.autocast("cuda"), torch.inference_mode():
-            images = pipeline(example["prompt"]).images
-            for i, image in enumerate(images):
-                image.save(class_images_dir / f"{example['index'][i] + cur_class_images}.jpg")
-                if i % 10 == 0:
-                    print("")
-                    sys.stdout.flush()
-
-    del pipeline
-    if torch.cuda.is_available():
-        torch.cuda.empty_cache()
-
-
-def main():
-    # Clear cache
-    if torch.cuda.is_available():
-        torch.cuda.empty_cache()
-
-    args = parse_args()
-=======
-def main(args):
->>>>>>> 91592ed2
-    logging_dir = Path(args.output_dir, args.logging_dir)
-    i = args.save_starting_step
-
-    if args.seed is None or args.seed == 0:
-        args.seed = 1337
-    set_seed(args.seed)
-
-    if args.subfolder_mode:
-        args.image_captions_filename = True
-        args.with_prior_preservation = True
-        args.prior_loss_weight = 1.0
-
-    accelerator = Accelerator(
-        gradient_accumulation_steps=args.gradient_accumulation_steps,
-        mixed_precision=args.mixed_precision,
-        log_with="tensorboard",
-        logging_dir=logging_dir,
-    )
-
-<<<<<<< HEAD
-    if args.stop_text_encoder_training is None or args.stop_text_encoder_training <= 1:
-        args.train_text_encoder = False
-
-    # Currently, it's not possible to do gradient accumulation when training two models with accelerate.accumulate
-    # This will be enabled soon in accelerate. For now, we don't allow gradient accumulation when training two models.
-    # TODO (patil-suraj): Remove this check when gradient accumulation with two models is enabled in accelerate.
-    if args.train_text_encoder and args.gradient_accumulation_steps > 1 and accelerator.num_processes > 1:
-        raise ValueError(
-            "Gradient accumulation is not supported when training the text encoder in distributed training. "
-            "Please set gradient_accumulation_steps to 1. This feature will be supported in the future."
-        )
-=======
-    # Currently, it's not possible to do gradient accumulation when training two models with accelerate.accumulate
-    # This will be enabled soon in accelerate. For now, we don't allow gradient accumulation when training two models.
-    # TODO (patil-suraj): Remove this check when gradient accumulation with two models is enabled in accelerate.
-    if args.train_text_encoder and args.gradient_accumulation_steps > 1 and accelerator.num_processes > 1:
-        raise ValueError(
-            "Gradient accumulation is not supported when training the text encoder in distributed training. "
-            "Please set gradient_accumulation_steps to 1. This feature will be supported in the future."
-        )
-
-    if args.seed is not None:
-        set_seed(args.seed)
-
-    if args.with_prior_preservation:
-        class_images_dir = Path(args.class_data_dir)
-        if not class_images_dir.exists():
-            class_images_dir.mkdir(parents=True)
-        cur_class_images = len(list(class_images_dir.iterdir()))
 
         if cur_class_images < args.num_class_images:
             torch_dtype = torch.float16 if accelerator.device.type == "cuda" else torch.float32
@@ -674,25 +581,68 @@
             )
             pipeline.set_progress_bar_config(disable=True)
 
-            num_new_images = args.num_class_images - cur_class_images
-            logger.info(f"Number of class images to sample: {num_new_images}.")
-
-            sample_dataset = PromptDataset(args.class_prompt, num_new_images)
-            sample_dataloader = torch.utils.data.DataLoader(sample_dataset, batch_size=args.sample_batch_size)
-
-            sample_dataloader = accelerator.prepare(sample_dataloader)
-            pipeline.to(accelerator.device)
-
-            for example in tqdm(
-                sample_dataloader, desc="Generating class images", disable=not accelerator.is_local_main_process
-            ):
-                images = pipeline(example["prompt"]).images
-
-                for i, image in enumerate(images):
-                    hash_image = hashlib.sha1(image.tobytes()).hexdigest()
-                    image_filename = class_images_dir / f"{example['index'][i] + cur_class_images}-{hash_image}.jpg"
-                    image.save(image_filename)
->>>>>>> 91592ed2
+    logger.info(f"Number of class images to sample: {num_new_images}.")
+
+    sample_dataset = PromptDataset(class_prompt, num_new_images)
+    sample_dataloader = torch.utils.data.DataLoader(sample_dataset, batch_size=args.sample_batch_size)
+
+    sample_dataloader = accelerator.prepare(sample_dataloader)
+    pipeline.to(accelerator.device)
+
+    for example in tqdm(
+        sample_dataloader, desc=f"Generating class images for '{class_prompt}'", disable=not accelerator.is_local_main_process
+    ):
+        with torch.autocast("cuda"), torch.inference_mode():
+            images = pipeline(example["prompt"]).images
+            for i, image in enumerate(images):
+                hash_image = hashlib.sha1(image.tobytes()).hexdigest()
+                image_filename = class_images_dir / f"{example['index'][i] + cur_class_images}-{hash_image}.jpg"
+                image.save(image_filename)
+                if i % 10 == 0:
+                    print("")
+                    sys.stdout.flush()
+
+    del pipeline
+    if torch.cuda.is_available():
+        torch.cuda.empty_cache()
+
+
+def main():
+    # Clear cache
+    if torch.cuda.is_available():
+        torch.cuda.empty_cache()
+
+    args = parse_args()
+    logging_dir = Path(args.output_dir, args.logging_dir)
+    i = args.save_starting_step
+
+    if args.seed is None or args.seed == 0:
+        args.seed = 1337
+    set_seed(args.seed)
+
+    if args.subfolder_mode:
+        args.image_captions_filename = True
+        args.with_prior_preservation = True
+        args.prior_loss_weight = 1.0
+
+    accelerator = Accelerator(
+        gradient_accumulation_steps=args.gradient_accumulation_steps,
+        mixed_precision=args.mixed_precision,
+        log_with="tensorboard",
+        logging_dir=logging_dir,
+    )
+
+    if args.stop_text_encoder_training is None or args.stop_text_encoder_training <= 1:
+        args.train_text_encoder = False
+
+    # Currently, it's not possible to do gradient accumulation when training two models with accelerate.accumulate
+    # This will be enabled soon in accelerate. For now, we don't allow gradient accumulation when training two models.
+    # TODO (patil-suraj): Remove this check when gradient accumulation with two models is enabled in accelerate.
+    if args.train_text_encoder and args.gradient_accumulation_steps > 1 and accelerator.num_processes > 1:
+        raise ValueError(
+            "Gradient accumulation is not supported when training the text encoder in distributed training. "
+            "Please set gradient_accumulation_steps to 1. This feature will be supported in the future."
+        )
 
     # Generate class images if needed.
     if args.with_prior_preservation:
@@ -740,25 +690,9 @@
         )
 
     # Load models and create wrapper for stable diffusion
-    text_encoder = CLIPTextModel.from_pretrained(
-        args.pretrained_model_name_or_path,
-        subfolder="text_encoder",
-        revision=args.revision,
-    )
-    vae = AutoencoderKL.from_pretrained(
-        args.pretrained_model_name_or_path,
-        subfolder="vae",
-        revision=args.revision,
-    )
-    unet = UNet2DConditionModel.from_pretrained(
-        args.pretrained_model_name_or_path,
-        subfolder="unet",
-        revision=args.revision,
-    )
-
-    vae.requires_grad_(False)
-    if not args.train_text_encoder:
-        text_encoder.requires_grad_(False)
+    text_encoder = CLIPTextModel.from_pretrained(args.pretrained_model_name_or_path, subfolder="text_encoder")
+    vae = AutoencoderKL.from_pretrained(args.pretrained_model_name_or_path, subfolder="vae")
+    unet = UNet2DConditionModel.from_pretrained(args.pretrained_model_name_or_path, subfolder="unet")
 
     vae.requires_grad_(False)
     if not args.train_text_encoder:
@@ -801,7 +735,6 @@
         eps=args.adam_epsilon,
     )
 
-<<<<<<< HEAD
     noise_scheduler = PNDMScheduler.from_config(args.pretrained_model_name_or_path, subfolder="scheduler")
 
     if not args.subfolder_mode:
@@ -824,19 +757,6 @@
             size=args.resolution,
             center_crop=args.center_crop,
         )
-=======
-    noise_scheduler = DDPMScheduler.from_config("CompVis/stable-diffusion-v1-4", subfolder="scheduler")
-
-    train_dataset = DreamBoothDataset(
-        instance_data_root=args.instance_data_dir,
-        instance_prompt=args.instance_prompt,
-        class_data_root=args.class_data_dir if args.with_prior_preservation else None,
-        class_prompt=args.class_prompt,
-        tokenizer=tokenizer,
-        size=args.resolution,
-        center_crop=args.center_crop,
-    )
->>>>>>> 91592ed2
 
     def collate_fn(examples):
         input_ids = [example["instance_prompt_ids"] for example in examples]
@@ -865,11 +785,7 @@
         return batch
 
     train_dataloader = torch.utils.data.DataLoader(
-<<<<<<< HEAD
-        train_dataset, batch_size=args.train_batch_size, shuffle=True, collate_fn=collate_fn, pin_memory=True
-=======
-        train_dataset, batch_size=args.train_batch_size, shuffle=True, collate_fn=collate_fn, num_workers=1
->>>>>>> 91592ed2
+        train_dataset, batch_size=args.train_batch_size, shuffle=True, collate_fn=collate_fn, num_workers=1, pin_memory=True
     )
 
     weight_dtype = torch.float32
@@ -928,22 +844,6 @@
         unet, optimizer, train_dataloader, lr_scheduler = accelerator.prepare(
             unet, optimizer, train_dataloader, lr_scheduler
         )
-<<<<<<< HEAD
-=======
-
-    weight_dtype = torch.float32
-    if args.mixed_precision == "fp16":
-        weight_dtype = torch.float16
-    elif args.mixed_precision == "bf16":
-        weight_dtype = torch.bfloat16
-
-    # Move text_encode and vae to gpu.
-    # For mixed precision training we cast the text_encoder and vae weights to half-precision
-    # as these models are only used for inference, keeping weights in full precision is not required.
-    vae.to(accelerator.device, dtype=weight_dtype)
-    if not args.train_text_encoder:
-        text_encoder.to(accelerator.device, dtype=weight_dtype)
->>>>>>> 91592ed2
 
     # We need to recalculate our total training steps as the size of the training dataloader may have changed.
     num_update_steps_per_epoch = math.ceil(len(train_dataloader) / args.gradient_accumulation_steps)
@@ -1002,17 +902,12 @@
 
             with accelerator.accumulate(unet):
                 # Convert images to latent space
-<<<<<<< HEAD
                 with torch.no_grad():
                     if not args.not_cache_latents:
                         latent_dist = batch[0][0]
                     else:
                         latent_dist = vae.encode(batch["pixel_values"].to(dtype=weight_dtype)).latent_dist
                     latents = latent_dist.sample() * 0.18215
-=======
-                latents = vae.encode(batch["pixel_values"].to(dtype=weight_dtype)).latent_dist.sample()
-                latents = latents * 0.18215
->>>>>>> 91592ed2
 
                 # Sample noise that we'll add to the latents
                 noise = torch.randn_like(latents)
@@ -1026,7 +921,6 @@
                 noisy_latents = noise_scheduler.add_noise(latents, noise, timesteps)
 
                 # Get the text embedding for conditioning
-<<<<<<< HEAD
                 with text_enc_context:
                     if not args.not_cache_latents:
                         if args.train_text_encoder:
@@ -1035,9 +929,6 @@
                             encoder_hidden_states = batch[0][1]
                     else:
                         encoder_hidden_states = text_encoder(batch["input_ids"])[0]
-=======
-                encoder_hidden_states = text_encoder(batch["input_ids"])[0]
->>>>>>> 91592ed2
 
                 # Predict the noise residual
                 noise_pred = unet(noisy_latents, timesteps, encoder_hidden_states).sample
@@ -1151,10 +1042,7 @@
             args.pretrained_model_name_or_path,
             unet=accelerator.unwrap_model(unet),
             text_encoder=accelerator.unwrap_model(text_encoder),
-<<<<<<< HEAD
-=======
             revision=args.revision,
->>>>>>> 91592ed2
         )
         frz_dir = args.output_dir + "/text_encoder_frozen"
         pipeline.save_pretrained(args.output_dir)
