--- conflicted
+++ resolved
@@ -58,17 +58,11 @@
         text_encoder: CLIPTextModel,
         tokenizer: CLIPTokenizer,
         unet: UNet2DConditionModel,
-<<<<<<< HEAD
-        scheduler: Union[DDIMScheduler, PNDMScheduler, LMSDiscreteScheduler],
-        safety_checker: StableDiffusionSafetyChecker = None,
-        feature_extractor: CLIPFeatureExtractor = None,
-=======
         scheduler: Union[
             DDIMScheduler, PNDMScheduler, LMSDiscreteScheduler, EulerDiscreteScheduler, EulerAncestralDiscreteScheduler
         ],
-        safety_checker: StableDiffusionSafetyChecker,
-        feature_extractor: CLIPFeatureExtractor,
->>>>>>> 91592ed2
+        safety_checker: StableDiffusionSafetyChecker = None,
+        feature_extractor: CLIPFeatureExtractor = None,
     ):
         super().__init__()
 
@@ -115,8 +109,8 @@
             tokenizer=tokenizer,
             unet=unet,
             scheduler=scheduler,
-            #safety_checker=safety_checker,
-            #feature_extractor=feature_extractor,
+            # safety_checker=safety_checker,
+            # feature_extractor=feature_extractor,
         )
 
     def enable_xformers_memory_efficient_attention(self):
@@ -409,23 +403,11 @@
 
         image = (image / 2 + 0.5).clamp(0, 1)
 
-<<<<<<< HEAD
+        # we always cast to float32 as this does not cause significant overhead and is compatible with bfloa16
+        image = image.cpu().permute(0, 2, 3, 1).float().numpy()
+
         #safety_checker_input = self.feature_extractor(self.numpy_to_pil(image), return_tensors="pt").to(self.device)
         image, has_nsfw_concept = image, False
-=======
-        # we always cast to float32 as this does not cause significant overhead and is compatible with bfloa16
-        image = image.cpu().permute(0, 2, 3, 1).float().numpy()
-
-        if self.safety_checker is not None:
-            safety_checker_input = self.feature_extractor(self.numpy_to_pil(image), return_tensors="pt").to(
-                self.device
-            )
-            image, has_nsfw_concept = self.safety_checker(
-                images=image, clip_input=safety_checker_input.pixel_values.to(text_embeddings.dtype)
-            )
-        else:
-            has_nsfw_concept = None
->>>>>>> 91592ed2
 
         if output_type == "pil":
             image = self.numpy_to_pil(image)
