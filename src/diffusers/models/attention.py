# Copyright 2022 The HuggingFace Team. All rights reserved.
#
# Licensed under the Apache License, Version 2.0 (the "License");
# you may not use this file except in compliance with the License.
# You may obtain a copy of the License at
#
#     http://www.apache.org/licenses/LICENSE-2.0
#
# Unless required by applicable law or agreed to in writing, software
# distributed under the License is distributed on an "AS IS" BASIS,
# WITHOUT WARRANTIES OR CONDITIONS OF ANY KIND, either express or implied.
# See the License for the specific language governing permissions and
# limitations under the License.
import math
<<<<<<< HEAD
import os
from inspect import isfunction
from typing import Any, Optional
=======
from dataclasses import dataclass
from typing import Optional
>>>>>>> 91592ed2

import torch
import torch.nn.functional as F
from torch import nn

<<<<<<< HEAD
import xformers
import xformers.ops


_USE_MEMORY_EFFICIENT_ATTENTION = 1


def exists(val):
    return val is not None


def default(val, d):
    if exists(val):
        return val
    return d() if isfunction(d) else d
=======
from ..configuration_utils import ConfigMixin, register_to_config
from ..modeling_utils import ModelMixin
from ..models.embeddings import ImagePositionalEmbeddings
from ..utils import BaseOutput
from ..utils.import_utils import is_xformers_available


@dataclass
class Transformer2DModelOutput(BaseOutput):
    """
    Args:
        sample (`torch.FloatTensor` of shape `(batch_size, num_channels, height, width)` or `(batch size, num_vector_embeds - 1, num_latent_pixels)` if [`Transformer2DModel`] is discrete):
            Hidden states conditioned on `encoder_hidden_states` input. If discrete, returns probability distributions
            for the unnoised latent pixels.
    """

    sample: torch.FloatTensor


if is_xformers_available():
    import xformers
    import xformers.ops
else:
    xformers = None


class Transformer2DModel(ModelMixin, ConfigMixin):
    """
    Transformer model for image-like data. Takes either discrete (classes of vector embeddings) or continuous (actual
    embeddings) inputs.

    When input is continuous: First, project the input (aka embedding) and reshape to b, t, d. Then apply standard
    transformer action. Finally, reshape to image.

    When input is discrete: First, input (classes of latent pixels) is converted to embeddings and has positional
    embeddings applied, see `ImagePositionalEmbeddings`. Then apply standard transformer action. Finally, predict
    classes of unnoised image.

    Note that it is assumed one of the input classes is the masked latent pixel. The predicted classes of the unnoised
    image do not contain a prediction for the masked pixel as the unnoised image cannot be masked.

    Parameters:
        num_attention_heads (`int`, *optional*, defaults to 16): The number of heads to use for multi-head attention.
        attention_head_dim (`int`, *optional*, defaults to 88): The number of channels in each head.
        in_channels (`int`, *optional*):
            Pass if the input is continuous. The number of channels in the input and output.
        num_layers (`int`, *optional*, defaults to 1): The number of layers of Transformer blocks to use.
        dropout (`float`, *optional*, defaults to 0.1): The dropout probability to use.
        cross_attention_dim (`int`, *optional*): The number of context dimensions to use.
        sample_size (`int`, *optional*): Pass if the input is discrete. The width of the latent images.
            Note that this is fixed at training time as it is used for learning a number of position embeddings. See
            `ImagePositionalEmbeddings`.
        num_vector_embeds (`int`, *optional*):
            Pass if the input is discrete. The number of classes of the vector embeddings of the latent pixels.
            Includes the class for the masked latent pixel.
        activation_fn (`str`, *optional*, defaults to `"geglu"`): Activation function to be used in feed-forward.
        num_embeds_ada_norm ( `int`, *optional*): Pass if at least one of the norm_layers is `AdaLayerNorm`.
            The number of diffusion steps used during training. Note that this is fixed at training time as it is used
            to learn a number of embeddings that are added to the hidden states. During inference, you can denoise for
            up to but not more than steps than `num_embeds_ada_norm`.
        attention_bias (`bool`, *optional*):
            Configure if the TransformerBlocks' attention should contain a bias parameter.
    """

    @register_to_config
    def __init__(
        self,
        num_attention_heads: int = 16,
        attention_head_dim: int = 88,
        in_channels: Optional[int] = None,
        num_layers: int = 1,
        dropout: float = 0.0,
        norm_num_groups: int = 32,
        cross_attention_dim: Optional[int] = None,
        attention_bias: bool = False,
        sample_size: Optional[int] = None,
        num_vector_embeds: Optional[int] = None,
        activation_fn: str = "geglu",
        num_embeds_ada_norm: Optional[int] = None,
    ):
        super().__init__()
        self.num_attention_heads = num_attention_heads
        self.attention_head_dim = attention_head_dim
        inner_dim = num_attention_heads * attention_head_dim

        # 1. Transformer2DModel can process both standard continous images of shape `(batch_size, num_channels, width, height)` as well as quantized image embeddings of shape `(batch_size, num_image_vectors)`
        # Define whether input is continuous or discrete depending on configuration
        self.is_input_continuous = in_channels is not None
        self.is_input_vectorized = num_vector_embeds is not None

        if self.is_input_continuous and self.is_input_vectorized:
            raise ValueError(
                f"Cannot define both `in_channels`: {in_channels} and `num_vector_embeds`: {num_vector_embeds}. Make"
                " sure that either `in_channels` or `num_vector_embeds` is None."
            )
        elif not self.is_input_continuous and not self.is_input_vectorized:
            raise ValueError(
                f"Has to define either `in_channels`: {in_channels} or `num_vector_embeds`: {num_vector_embeds}. Make"
                " sure that either `in_channels` or `num_vector_embeds` is not None."
            )

        # 2. Define input layers
        if self.is_input_continuous:
            self.in_channels = in_channels

            self.norm = torch.nn.GroupNorm(num_groups=norm_num_groups, num_channels=in_channels, eps=1e-6, affine=True)
            self.proj_in = nn.Conv2d(in_channels, inner_dim, kernel_size=1, stride=1, padding=0)
        elif self.is_input_vectorized:
            assert sample_size is not None, "Transformer2DModel over discrete input must provide sample_size"
            assert num_vector_embeds is not None, "Transformer2DModel over discrete input must provide num_embed"

            self.height = sample_size
            self.width = sample_size
            self.num_vector_embeds = num_vector_embeds
            self.num_latent_pixels = self.height * self.width

            self.latent_image_embedding = ImagePositionalEmbeddings(
                num_embed=num_vector_embeds, embed_dim=inner_dim, height=self.height, width=self.width
            )

        # 3. Define transformers blocks
        self.transformer_blocks = nn.ModuleList(
            [
                BasicTransformerBlock(
                    inner_dim,
                    num_attention_heads,
                    attention_head_dim,
                    dropout=dropout,
                    cross_attention_dim=cross_attention_dim,
                    activation_fn=activation_fn,
                    num_embeds_ada_norm=num_embeds_ada_norm,
                    attention_bias=attention_bias,
                )
                for d in range(num_layers)
            ]
        )

        # 4. Define output layers
        if self.is_input_continuous:
            self.proj_out = nn.Conv2d(inner_dim, in_channels, kernel_size=1, stride=1, padding=0)
        elif self.is_input_vectorized:
            self.norm_out = nn.LayerNorm(inner_dim)
            self.out = nn.Linear(inner_dim, self.num_vector_embeds - 1)

    def _set_attention_slice(self, slice_size):
        for block in self.transformer_blocks:
            block._set_attention_slice(slice_size)

    def forward(self, hidden_states, encoder_hidden_states=None, timestep=None, return_dict: bool = True):
        """
        Args:
            hidden_states ( When discrete, `torch.LongTensor` of shape `(batch size, num latent pixels)`.
                When continous, `torch.FloatTensor` of shape `(batch size, channel, height, width)`): Input
                hidden_states
            encoder_hidden_states ( `torch.LongTensor` of shape `(batch size, context dim)`, *optional*):
                Conditional embeddings for cross attention layer. If not given, cross-attention defaults to
                self-attention.
            timestep ( `torch.long`, *optional*):
                Optional timestep to be applied as an embedding in AdaLayerNorm's. Used to indicate denoising step.
            return_dict (`bool`, *optional*, defaults to `True`):
                Whether or not to return a [`models.unet_2d_condition.UNet2DConditionOutput`] instead of a plain tuple.

        Returns:
            [`~models.attention.Transformer2DModelOutput`] or `tuple`: [`~models.attention.Transformer2DModelOutput`]
            if `return_dict` is True, otherwise a `tuple`. When returning a tuple, the first element is the sample
            tensor.
        """
        # 1. Input
        if self.is_input_continuous:
            batch, channel, height, weight = hidden_states.shape
            residual = hidden_states
            hidden_states = self.norm(hidden_states)
            hidden_states = self.proj_in(hidden_states)
            inner_dim = hidden_states.shape[1]
            hidden_states = hidden_states.permute(0, 2, 3, 1).reshape(batch, height * weight, inner_dim)
        elif self.is_input_vectorized:
            hidden_states = self.latent_image_embedding(hidden_states)

        # 2. Blocks
        for block in self.transformer_blocks:
            hidden_states = block(hidden_states, context=encoder_hidden_states, timestep=timestep)

        # 3. Output
        if self.is_input_continuous:
            hidden_states = hidden_states.reshape(batch, height, weight, inner_dim).permute(0, 3, 1, 2)
            hidden_states = self.proj_out(hidden_states)
            output = hidden_states + residual
        elif self.is_input_vectorized:
            hidden_states = self.norm_out(hidden_states)
            logits = self.out(hidden_states)
            # (batch, self.num_vector_embeds - 1, self.num_latent_pixels)
            logits = logits.permute(0, 2, 1)

            # log(p(x_0))
            output = F.log_softmax(logits.double(), dim=1).float()

        if not return_dict:
            return (output,)

        return Transformer2DModelOutput(sample=output)

    def _set_use_memory_efficient_attention_xformers(self, use_memory_efficient_attention_xformers: bool):
        for block in self.transformer_blocks:
            block._set_use_memory_efficient_attention_xformers(use_memory_efficient_attention_xformers)
>>>>>>> 91592ed2


class AttentionBlock(nn.Module):
    """
    An attention block that allows spatial positions to attend to each other. Originally ported from here, but adapted
    to the N-d case.
    https://github.com/hojonathanho/diffusion/blob/1e0dceb3b3495bbe19116a5e1b3596cd0706c543/diffusion_tf/models/unet.py#L66.
    Uses three q, k, v linear layers to compute attention.

    Parameters:
        channels (`int`): The number of channels in the input and output.
        num_head_channels (`int`, *optional*):
            The number of channels in each head. If None, then `num_heads` = 1.
        norm_num_groups (`int`, *optional*, defaults to 32): The number of groups to use for group norm.
        rescale_output_factor (`float`, *optional*, defaults to 1.0): The factor to rescale the output by.
        eps (`float`, *optional*, defaults to 1e-5): The epsilon value to use for group norm.
    """

    def __init__(
        self,
        channels: int,
        num_head_channels: Optional[int] = None,
        norm_num_groups: int = 32,
        rescale_output_factor: float = 1.0,
        eps: float = 1e-5,
    ):
        super().__init__()
        self.channels = channels

        self.num_heads = channels // num_head_channels if num_head_channels is not None else 1
        self.num_head_size = num_head_channels
        self.group_norm = nn.GroupNorm(num_channels=channels, num_groups=norm_num_groups, eps=eps, affine=True)

        # define q,k,v as linear layers
        self.query = nn.Linear(channels, channels)
        self.key = nn.Linear(channels, channels)
        self.value = nn.Linear(channels, channels)

        self.rescale_output_factor = rescale_output_factor
        self.proj_attn = nn.Linear(channels, channels, 1)

    def transpose_for_scores(self, projection: torch.Tensor) -> torch.Tensor:
        new_projection_shape = projection.size()[:-1] + (self.num_heads, -1)
        # move heads to 2nd position (B, T, H * D) -> (B, T, H, D) -> (B, H, T, D)
        new_projection = projection.view(new_projection_shape).permute(0, 2, 1, 3)
        return new_projection

    def forward(self, hidden_states):
        residual = hidden_states
        batch, channel, height, width = hidden_states.shape

        # norm
        hidden_states = self.group_norm(hidden_states)

        hidden_states = hidden_states.view(batch, channel, height * width).transpose(1, 2)

        # proj to q, k, v
        query_proj = self.query(hidden_states)
        key_proj = self.key(hidden_states)
        value_proj = self.value(hidden_states)

        # transpose
        query_states = self.transpose_for_scores(query_proj)
        key_states = self.transpose_for_scores(key_proj)
        value_states = self.transpose_for_scores(value_proj)

        # get scores
        scale = 1 / math.sqrt(math.sqrt(self.channels / self.num_heads))

        attention_scores = torch.matmul(query_states * scale, key_states.transpose(-1, -2) * scale)
        attention_probs = torch.softmax(attention_scores.float(), dim=-1).type(attention_scores.dtype)

        # compute attention output
        hidden_states = torch.matmul(attention_probs, value_states)

        hidden_states = hidden_states.permute(0, 2, 1, 3).contiguous()
        new_hidden_states_shape = hidden_states.size()[:-2] + (self.channels,)
        hidden_states = hidden_states.view(new_hidden_states_shape)

        # compute next hidden_states
        hidden_states = self.proj_attn(hidden_states)
        hidden_states = hidden_states.transpose(-1, -2).reshape(batch, channel, height, width)

        # res connect and rescale
        hidden_states = (hidden_states + residual) / self.rescale_output_factor
        return hidden_states


<<<<<<< HEAD
class SpatialTransformer(nn.Module):
    """
    Transformer block for image-like data. First, project the input (aka embedding) and reshape to b, t, d. Then apply
    standard transformer action. Finally, reshape to image.

    Parameters:
        in_channels (:obj:`int`): The number of channels in the input and output.
        n_heads (:obj:`int`): The number of heads to use for multi-head attention.
        d_head (:obj:`int`): The number of channels in each head.
        depth (:obj:`int`, *optional*, defaults to 1): The number of layers of Transformer blocks to use.
        dropout (:obj:`float`, *optional*, defaults to 0.1): The dropout probability to use.
        context_dim (:obj:`int`, *optional*): The number of context dimensions to use.
    """

    def __init__(
        self,
        in_channels: int,
        n_heads: int,
        d_head: int,
        depth: int = 1,
        dropout: float = 0.0,
        num_groups: int = 32,
        context_dim: Optional[int] = None,
    ):
        super().__init__()
        self.n_heads = n_heads
        self.d_head = d_head
        self.in_channels = in_channels
        inner_dim = n_heads * d_head
        self.norm = torch.nn.GroupNorm(num_groups=num_groups, num_channels=in_channels, eps=1e-6, affine=True)

        self.proj_in = nn.Conv2d(in_channels, inner_dim, kernel_size=1, stride=1, padding=0)

        self.transformer_blocks = nn.ModuleList(
            [
                BasicTransformerBlock(inner_dim, n_heads, d_head, dropout=dropout, context_dim=context_dim)
                for d in range(depth)
            ]
        )

        self.proj_out = nn.Conv2d(inner_dim, in_channels, kernel_size=1, stride=1, padding=0)

    def _set_attention_slice(self, slice_size):
        for block in self.transformer_blocks:
            block._set_attention_slice(slice_size)

    def forward(self, hidden_states, context=None):
        # note: if no context is given, cross-attention defaults to self-attention
        batch, channel, height, weight = hidden_states.shape
        residual = hidden_states
        hidden_states = self.norm(hidden_states)
        hidden_states = self.proj_in(hidden_states)
        hidden_states = hidden_states.permute(0, 2, 3, 1).reshape(batch, height * weight, channel)
        for block in self.transformer_blocks:
            hidden_states = block(hidden_states, context=context)
        hidden_states = hidden_states.reshape(batch, height, weight, channel).permute(0, 3, 1, 2)
        hidden_states = self.proj_out(hidden_states)
        return hidden_states + residual


=======
>>>>>>> 91592ed2
class BasicTransformerBlock(nn.Module):
    r"""
    A basic Transformer block.

    Parameters:
        dim (`int`): The number of channels in the input and output.
        num_attention_heads (`int`): The number of heads to use for multi-head attention.
        attention_head_dim (`int`): The number of channels in each head.
        dropout (`float`, *optional*, defaults to 0.0): The dropout probability to use.
        cross_attention_dim (`int`, *optional*): The size of the context vector for cross attention.
        activation_fn (`str`, *optional*, defaults to `"geglu"`): Activation function to be used in feed-forward.
        num_embeds_ada_norm (:
            obj: `int`, *optional*): The number of diffusion steps used during training. See `Transformer2DModel`.
        attention_bias (:
            obj: `bool`, *optional*, defaults to `False`): Configure if the attentions should contain a bias parameter.
    """

    def __init__(
        self,
        dim: int,
        num_attention_heads: int,
        attention_head_dim: int,
        dropout=0.0,
        cross_attention_dim: Optional[int] = None,
        activation_fn: str = "geglu",
        num_embeds_ada_norm: Optional[int] = None,
        attention_bias: bool = False,
    ):
        super().__init__()
<<<<<<< HEAD
        AttentionBuilder = MemoryEfficientCrossAttention if _USE_MEMORY_EFFICIENT_ATTENTION else CrossAttention
        self.attn1 = AttentionBuilder(
            query_dim=dim, heads=n_heads, dim_head=d_head, dropout=dropout
        )  # is a self-attention
        self.ff = FeedForward(dim, dropout=dropout, glu=gated_ff)
        self.attn2 = AttentionBuilder(
            query_dim=dim, context_dim=context_dim, heads=n_heads, dim_head=d_head, dropout=dropout
=======
        self.attn1 = CrossAttention(
            query_dim=dim,
            heads=num_attention_heads,
            dim_head=attention_head_dim,
            dropout=dropout,
            bias=attention_bias,
        )  # is a self-attention
        self.ff = FeedForward(dim, dropout=dropout, activation_fn=activation_fn)
        self.attn2 = CrossAttention(
            query_dim=dim,
            cross_attention_dim=cross_attention_dim,
            heads=num_attention_heads,
            dim_head=attention_head_dim,
            dropout=dropout,
            bias=attention_bias,
>>>>>>> 91592ed2
        )  # is self-attn if context is none

        # layer norms
        self.use_ada_layer_norm = num_embeds_ada_norm is not None
        if self.use_ada_layer_norm:
            self.norm1 = AdaLayerNorm(dim, num_embeds_ada_norm)
            self.norm2 = AdaLayerNorm(dim, num_embeds_ada_norm)
        else:
            self.norm1 = nn.LayerNorm(dim)
            self.norm2 = nn.LayerNorm(dim)
        self.norm3 = nn.LayerNorm(dim)

    def _set_attention_slice(self, slice_size):
        self.attn1._slice_size = slice_size
        self.attn2._slice_size = slice_size

    def _set_use_memory_efficient_attention_xformers(self, use_memory_efficient_attention_xformers: bool):
        if not is_xformers_available():
            print("Here is how to install it")
            raise ModuleNotFoundError(
                "Refer to https://github.com/facebookresearch/xformers for more information on how to install"
                " xformers",
                name="xformers",
            )
        elif not torch.cuda.is_available():
            raise ValueError(
                "torch.cuda.is_available() should be True but is False. xformers' memory efficient attention is only"
                " available for GPU "
            )
        else:
            try:
                # Make sure we can run the memory efficient attention
                _ = xformers.ops.memory_efficient_attention(
                    torch.randn((1, 2, 40), device="cuda"),
                    torch.randn((1, 2, 40), device="cuda"),
                    torch.randn((1, 2, 40), device="cuda"),
                )
            except Exception as e:
                raise e
            self.attn1._use_memory_efficient_attention_xformers = use_memory_efficient_attention_xformers
            self.attn2._use_memory_efficient_attention_xformers = use_memory_efficient_attention_xformers

    def forward(self, hidden_states, context=None, timestep=None):
        # 1. Self-Attention
        norm_hidden_states = (
            self.norm1(hidden_states, timestep) if self.use_ada_layer_norm else self.norm1(hidden_states)
        )
        hidden_states = self.attn1(norm_hidden_states) + hidden_states

        # 2. Cross-Attention
        norm_hidden_states = (
            self.norm2(hidden_states, timestep) if self.use_ada_layer_norm else self.norm2(hidden_states)
        )
        hidden_states = self.attn2(norm_hidden_states, context=context) + hidden_states

        # 3. Feed-forward
        hidden_states = self.ff(self.norm3(hidden_states)) + hidden_states

        return hidden_states


class MemoryEfficientCrossAttention(nn.Module):
    def __init__(self, query_dim, context_dim=None, heads=8, dim_head=64, dropout=0.0):
        super().__init__()
        inner_dim = dim_head * heads
        context_dim = default(context_dim, query_dim)

        self.scale = dim_head**-0.5
        self.heads = heads
        self.dim_head = dim_head

        self.to_q = nn.Linear(query_dim, inner_dim, bias=False)
        self.to_k = nn.Linear(context_dim, inner_dim, bias=False)
        self.to_v = nn.Linear(context_dim, inner_dim, bias=False)

        self.to_out = nn.Sequential(nn.Linear(inner_dim, query_dim), nn.Dropout(dropout))
        self.attention_op: Optional[Any] = None

    def _maybe_init(self, x):
        """
        Initialize the attention operator, if required We expect the head dimension to be exposed here, meaning that x
        : B, Head, Length
        """
        if self.attention_op is not None:
            return

        _, M, K = x.shape
        try:
            self.attention_op = xformers.ops.AttentionOpDispatch(
                dtype=x.dtype,
                device=x.device,
                k=K,
                attn_bias_type=type(None),
                has_dropout=False,
                kv_len=M,
                q_len=M,
            ).op

        except NotImplementedError as err:
            raise NotImplementedError(f"Please install xformers with the flash attention / cutlass components.\n{err}")

    def forward(self, x, context=None, mask=None):


        q = self.to_q(x)
        context = default(context, x)
        k = self.to_k(context)
        v = self.to_v(context)
        


        b, _, _ = q.shape
        q, k, v = map(
            lambda t: t.unsqueeze(3)
            .reshape(b, t.shape[1], self.heads, self.dim_head)
            .permute(0, 2, 1, 3)
            .reshape(b * self.heads, t.shape[1], self.dim_head)
            .contiguous(),
            (q, k, v),
        )

        # init the attention op, if required, using the proper dimensions
        self._maybe_init(q)

        # actually compute the attention, what we cannot get enough of
        out = xformers.ops.memory_efficient_attention(q, k, v, attn_bias=None, op=self.attention_op)

        # TODO: Use this directly in the attention operation, as a bias
        if exists(mask):
            raise NotImplementedError
        out = (
            out.unsqueeze(0)
            .reshape(b, self.heads, out.shape[1], self.dim_head)
            .permute(0, 2, 1, 3)
            .reshape(b, out.shape[1], self.heads * self.dim_head)
        )

        stats = torch.cuda.memory_stats(q.device)
        mem_active = stats['active_bytes.all.current']
        mem_reserved = stats['reserved_bytes.all.current']
        mem_free_cuda, _ = torch.cuda.mem_get_info(torch.cuda.current_device())
        mem_free_torch = mem_reserved - mem_active
        mem_free_total = mem_free_cuda + mem_free_torch

        gb = 1024 ** 3
        tensor_size = q.shape[0] * q.shape[1] * k.shape[1] * q.element_size()
        modifier = 3 if q.element_size() == 2 else 2.5
        mem_required = tensor_size * modifier
        steps = 1


        if mem_required > mem_free_total:
            steps = 2**(math.ceil(math.log(mem_required / mem_free_total, 2)))
            # print(f"Expected tensor size:{tensor_size/gb:0.1f}GB, cuda free:{mem_free_cuda/gb:0.1f}GB "
            #      f"torch free:{mem_free_torch/gb:0.1f} total:{mem_free_total/gb:0.1f} steps:{steps}")

        if steps > 64:
            max_res = math.floor(math.sqrt(math.sqrt(mem_free_total / 2.5)) / 8) * 64
            raise RuntimeError(f'Not enough memory, use lower resolution (max approx. {max_res}x{max_res}). '
                               f'Need: {mem_required/64/gb:0.1f}GB free, Have:{mem_free_total/gb:0.1f}GB free')





        return self.to_out(out)

class CrossAttention(nn.Module):
    r"""
    A cross attention layer.

    Parameters:
        query_dim (`int`): The number of channels in the query.
        cross_attention_dim (`int`, *optional*):
            The number of channels in the context. If not given, defaults to `query_dim`.
        heads (`int`,  *optional*, defaults to 8): The number of heads to use for multi-head attention.
        dim_head (`int`,  *optional*, defaults to 64): The number of channels in each head.
        dropout (`float`, *optional*, defaults to 0.0): The dropout probability to use.
        bias (`bool`, *optional*, defaults to False):
            Set to `True` for the query, key, and value linear layers to contain a bias parameter.
    """

    def __init__(
        self,
        query_dim: int,
        cross_attention_dim: Optional[int] = None,
        heads: int = 8,
        dim_head: int = 64,
        dropout: float = 0.0,
        bias=False,
    ):
        super().__init__()
        inner_dim = dim_head * heads
        cross_attention_dim = cross_attention_dim if cross_attention_dim is not None else query_dim

        self.scale = dim_head**-0.5
        self.heads = heads
        # for slice_size > 0 the attention score computation
        # is split across the batch axis to save memory
        # You can set slice_size with `set_attention_slice`
        self._slice_size = None
        self._use_memory_efficient_attention_xformers = False

        self.to_q = nn.Linear(query_dim, inner_dim, bias=bias)
        self.to_k = nn.Linear(cross_attention_dim, inner_dim, bias=bias)
        self.to_v = nn.Linear(cross_attention_dim, inner_dim, bias=bias)

        self.to_out = nn.ModuleList([])
        self.to_out.append(nn.Linear(inner_dim, query_dim))
        self.to_out.append(nn.Dropout(dropout))

    def reshape_heads_to_batch_dim(self, tensor):
        batch_size, seq_len, dim = tensor.shape
        head_size = self.heads
        tensor = tensor.reshape(batch_size, seq_len, head_size, dim // head_size)
        tensor = tensor.permute(0, 2, 1, 3).reshape(batch_size * head_size, seq_len, dim // head_size)
        return tensor

    def reshape_batch_dim_to_heads(self, tensor):
        batch_size, seq_len, dim = tensor.shape
        head_size = self.heads
        tensor = tensor.reshape(batch_size // head_size, head_size, seq_len, dim)
        tensor = tensor.permute(0, 2, 1, 3).reshape(batch_size // head_size, seq_len, dim * head_size)
        return tensor

    def forward(self, hidden_states, context=None, mask=None):
        batch_size, sequence_length, dim = hidden_states.shape

        query = self.to_q(hidden_states)
        context = context if context is not None else hidden_states
        key = self.to_k(context)
        value = self.to_v(context)

        query = self.reshape_heads_to_batch_dim(query)
        key = self.reshape_heads_to_batch_dim(key)
        value = self.reshape_heads_to_batch_dim(value)

        # TODO(PVP) - mask is currently never used. Remember to re-implement when used

        # attention, what we cannot get enough of
        if self._use_memory_efficient_attention_xformers:
            hidden_states = self._memory_efficient_attention_xformers(query, key, value)
        else:
            if self._slice_size is None or query.shape[0] // self._slice_size == 1:
                hidden_states = self._attention(query, key, value)
            else:
                hidden_states = self._sliced_attention(query, key, value, sequence_length, dim)

        # linear proj
        hidden_states = self.to_out[0](hidden_states)
        # dropout
        hidden_states = self.to_out[1](hidden_states)
        return hidden_states

    def _attention(self, query, key, value):
<<<<<<< HEAD
        attention_scores = torch.matmul(query, key.transpose(-1, -2)) * self.scale
=======
        # TODO: use baddbmm for better performance
        if query.device.type == "mps":
            # Better performance on mps (~20-25%)
            attention_scores = torch.einsum("b i d, b j d -> b i j", query, key) * self.scale
        else:
            attention_scores = torch.matmul(query, key.transpose(-1, -2)) * self.scale
>>>>>>> 91592ed2
        attention_probs = attention_scores.softmax(dim=-1)
        # compute attention output

        if query.device.type == "mps":
            hidden_states = torch.einsum("b i j, b j d -> b i d", attention_probs, value)
        else:
            hidden_states = torch.matmul(attention_probs, value)

        # reshape hidden_states
        hidden_states = self.reshape_batch_dim_to_heads(hidden_states)
        return hidden_states

    def _sliced_attention(self, query, key, value, sequence_length, dim):
        batch_size_attention = query.shape[0]
        hidden_states = torch.zeros(
            (batch_size_attention, sequence_length, dim // self.heads), device=query.device, dtype=query.dtype
        )
        slice_size = self._slice_size if self._slice_size is not None else hidden_states.shape[0]
        for i in range(hidden_states.shape[0] // slice_size):
            start_idx = i * slice_size
            end_idx = (i + 1) * slice_size
<<<<<<< HEAD
            attn_slice = torch.matmul(query[start_idx:end_idx], key[start_idx:end_idx].transpose(1, 2)) * self.scale
=======
            if query.device.type == "mps":
                # Better performance on mps (~20-25%)
                attn_slice = (
                    torch.einsum("b i d, b j d -> b i j", query[start_idx:end_idx], key[start_idx:end_idx])
                    * self.scale
                )
            else:
                attn_slice = (
                    torch.matmul(query[start_idx:end_idx], key[start_idx:end_idx].transpose(1, 2)) * self.scale
                )  # TODO: use baddbmm for better performance
>>>>>>> 91592ed2
            attn_slice = attn_slice.softmax(dim=-1)
            if query.device.type == "mps":
                attn_slice = torch.einsum("b i j, b j d -> b i d", attn_slice, value[start_idx:end_idx])
            else:
                attn_slice = torch.matmul(attn_slice, value[start_idx:end_idx])

            hidden_states[start_idx:end_idx] = attn_slice

        # reshape hidden_states
        hidden_states = self.reshape_batch_dim_to_heads(hidden_states)
        return hidden_states

    def _memory_efficient_attention_xformers(self, query, key, value):
        hidden_states = xformers.ops.memory_efficient_attention(query, key, value, attn_bias=None)
        hidden_states = self.reshape_batch_dim_to_heads(hidden_states)
        return hidden_states


class FeedForward(nn.Module):
    r"""
    A feed-forward layer.

    Parameters:
        dim (`int`): The number of channels in the input.
        dim_out (`int`, *optional*): The number of channels in the output. If not given, defaults to `dim`.
        mult (`int`, *optional*, defaults to 4): The multiplier to use for the hidden dimension.
        dropout (`float`, *optional*, defaults to 0.0): The dropout probability to use.
        activation_fn (`str`, *optional*, defaults to `"geglu"`): Activation function to be used in feed-forward.
    """

    def __init__(
        self,
        dim: int,
        dim_out: Optional[int] = None,
        mult: int = 4,
        dropout: float = 0.0,
        activation_fn: str = "geglu",
    ):
        super().__init__()
        inner_dim = int(dim * mult)
        dim_out = dim_out if dim_out is not None else dim

        if activation_fn == "geglu":
            geglu = GEGLU(dim, inner_dim)
        elif activation_fn == "geglu-approximate":
            geglu = ApproximateGELU(dim, inner_dim)

        self.net = nn.ModuleList([])
        # project in
        self.net.append(geglu)
        # project dropout
        self.net.append(nn.Dropout(dropout))
        # project out
        self.net.append(nn.Linear(inner_dim, dim_out))

    def forward(self, hidden_states):
        for module in self.net:
            hidden_states = module(hidden_states)
        return hidden_states


# feedforward
class GEGLU(nn.Module):
    r"""
    A variant of the gated linear unit activation function from https://arxiv.org/abs/2002.05202.

    Parameters:
        dim_in (`int`): The number of channels in the input.
        dim_out (`int`): The number of channels in the output.
    """

    def __init__(self, dim_in: int, dim_out: int):
        super().__init__()
        self.proj = nn.Linear(dim_in, dim_out * 2)

    def gelu(self, gate):
        if gate.device.type != "mps":
            return F.gelu(gate)
        # mps: gelu is not implemented for float16
        return F.gelu(gate.to(dtype=torch.float32)).to(dtype=gate.dtype)

    def forward(self, hidden_states):
        hidden_states, gate = self.proj(hidden_states).chunk(2, dim=-1)
        return hidden_states * self.gelu(gate)


class ApproximateGELU(nn.Module):
    """
    The approximate form of Gaussian Error Linear Unit (GELU)

    For more details, see section 2: https://arxiv.org/abs/1606.08415
    """

    def __init__(self, dim_in: int, dim_out: int):
        super().__init__()
        self.proj = nn.Linear(dim_in, dim_out)

    def forward(self, x):
        x = self.proj(x)
        return x * torch.sigmoid(1.702 * x)


class AdaLayerNorm(nn.Module):
    """
    Norm layer modified to incorporate timestep embeddings.
    """

    def __init__(self, embedding_dim, num_embeddings):
        super().__init__()
        self.emb = nn.Embedding(num_embeddings, embedding_dim)
        self.silu = nn.SiLU()
        self.linear = nn.Linear(embedding_dim, embedding_dim * 2)
        self.norm = nn.LayerNorm(embedding_dim, elementwise_affine=False)

    def forward(self, x, timestep):
        emb = self.linear(self.silu(self.emb(timestep)))
        scale, shift = torch.chunk(emb, 2)
        x = self.norm(x) * (1 + scale) + shift
        return x<|MERGE_RESOLUTION|>--- conflicted
+++ resolved
@@ -12,36 +12,14 @@
 # See the License for the specific language governing permissions and
 # limitations under the License.
 import math
-<<<<<<< HEAD
 import os
 from inspect import isfunction
 from typing import Any, Optional
-=======
-from dataclasses import dataclass
-from typing import Optional
->>>>>>> 91592ed2
 
 import torch
 import torch.nn.functional as F
 from torch import nn
 
-<<<<<<< HEAD
-import xformers
-import xformers.ops
-
-
-_USE_MEMORY_EFFICIENT_ATTENTION = 1
-
-
-def exists(val):
-    return val is not None
-
-
-def default(val, d):
-    if exists(val):
-        return val
-    return d() if isfunction(d) else d
-=======
 from ..configuration_utils import ConfigMixin, register_to_config
 from ..modeling_utils import ModelMixin
 from ..models.embeddings import ImagePositionalEmbeddings
@@ -246,7 +224,6 @@
     def _set_use_memory_efficient_attention_xformers(self, use_memory_efficient_attention_xformers: bool):
         for block in self.transformer_blocks:
             block._set_use_memory_efficient_attention_xformers(use_memory_efficient_attention_xformers)
->>>>>>> 91592ed2
 
 
 class AttentionBlock(nn.Module):
@@ -335,69 +312,6 @@
         return hidden_states
 
 
-<<<<<<< HEAD
-class SpatialTransformer(nn.Module):
-    """
-    Transformer block for image-like data. First, project the input (aka embedding) and reshape to b, t, d. Then apply
-    standard transformer action. Finally, reshape to image.
-
-    Parameters:
-        in_channels (:obj:`int`): The number of channels in the input and output.
-        n_heads (:obj:`int`): The number of heads to use for multi-head attention.
-        d_head (:obj:`int`): The number of channels in each head.
-        depth (:obj:`int`, *optional*, defaults to 1): The number of layers of Transformer blocks to use.
-        dropout (:obj:`float`, *optional*, defaults to 0.1): The dropout probability to use.
-        context_dim (:obj:`int`, *optional*): The number of context dimensions to use.
-    """
-
-    def __init__(
-        self,
-        in_channels: int,
-        n_heads: int,
-        d_head: int,
-        depth: int = 1,
-        dropout: float = 0.0,
-        num_groups: int = 32,
-        context_dim: Optional[int] = None,
-    ):
-        super().__init__()
-        self.n_heads = n_heads
-        self.d_head = d_head
-        self.in_channels = in_channels
-        inner_dim = n_heads * d_head
-        self.norm = torch.nn.GroupNorm(num_groups=num_groups, num_channels=in_channels, eps=1e-6, affine=True)
-
-        self.proj_in = nn.Conv2d(in_channels, inner_dim, kernel_size=1, stride=1, padding=0)
-
-        self.transformer_blocks = nn.ModuleList(
-            [
-                BasicTransformerBlock(inner_dim, n_heads, d_head, dropout=dropout, context_dim=context_dim)
-                for d in range(depth)
-            ]
-        )
-
-        self.proj_out = nn.Conv2d(inner_dim, in_channels, kernel_size=1, stride=1, padding=0)
-
-    def _set_attention_slice(self, slice_size):
-        for block in self.transformer_blocks:
-            block._set_attention_slice(slice_size)
-
-    def forward(self, hidden_states, context=None):
-        # note: if no context is given, cross-attention defaults to self-attention
-        batch, channel, height, weight = hidden_states.shape
-        residual = hidden_states
-        hidden_states = self.norm(hidden_states)
-        hidden_states = self.proj_in(hidden_states)
-        hidden_states = hidden_states.permute(0, 2, 3, 1).reshape(batch, height * weight, channel)
-        for block in self.transformer_blocks:
-            hidden_states = block(hidden_states, context=context)
-        hidden_states = hidden_states.reshape(batch, height, weight, channel).permute(0, 3, 1, 2)
-        hidden_states = self.proj_out(hidden_states)
-        return hidden_states + residual
-
-
-=======
->>>>>>> 91592ed2
 class BasicTransformerBlock(nn.Module):
     r"""
     A basic Transformer block.
@@ -427,15 +341,6 @@
         attention_bias: bool = False,
     ):
         super().__init__()
-<<<<<<< HEAD
-        AttentionBuilder = MemoryEfficientCrossAttention if _USE_MEMORY_EFFICIENT_ATTENTION else CrossAttention
-        self.attn1 = AttentionBuilder(
-            query_dim=dim, heads=n_heads, dim_head=d_head, dropout=dropout
-        )  # is a self-attention
-        self.ff = FeedForward(dim, dropout=dropout, glu=gated_ff)
-        self.attn2 = AttentionBuilder(
-            query_dim=dim, context_dim=context_dim, heads=n_heads, dim_head=d_head, dropout=dropout
-=======
         self.attn1 = CrossAttention(
             query_dim=dim,
             heads=num_attention_heads,
@@ -451,7 +356,6 @@
             dim_head=attention_head_dim,
             dropout=dropout,
             bias=attention_bias,
->>>>>>> 91592ed2
         )  # is self-attn if context is none
 
         # layer norms
@@ -555,13 +459,10 @@
 
     def forward(self, x, context=None, mask=None):
 
-
         q = self.to_q(x)
         context = default(context, x)
         k = self.to_k(context)
         v = self.to_v(context)
-        
-
 
         b, _, _ = q.shape
         q, k, v = map(
@@ -602,7 +503,6 @@
         mem_required = tensor_size * modifier
         steps = 1
 
-
         if mem_required > mem_free_total:
             steps = 2**(math.ceil(math.log(mem_required / mem_free_total, 2)))
             # print(f"Expected tensor size:{tensor_size/gb:0.1f}GB, cuda free:{mem_free_cuda/gb:0.1f}GB "
@@ -613,11 +513,8 @@
             raise RuntimeError(f'Not enough memory, use lower resolution (max approx. {max_res}x{max_res}). '
                                f'Need: {mem_required/64/gb:0.1f}GB free, Have:{mem_free_total/gb:0.1f}GB free')
 
-
-
-
-
         return self.to_out(out)
+
 
 class CrossAttention(nn.Module):
     r"""
@@ -707,16 +604,7 @@
         return hidden_states
 
     def _attention(self, query, key, value):
-<<<<<<< HEAD
         attention_scores = torch.matmul(query, key.transpose(-1, -2)) * self.scale
-=======
-        # TODO: use baddbmm for better performance
-        if query.device.type == "mps":
-            # Better performance on mps (~20-25%)
-            attention_scores = torch.einsum("b i d, b j d -> b i j", query, key) * self.scale
-        else:
-            attention_scores = torch.matmul(query, key.transpose(-1, -2)) * self.scale
->>>>>>> 91592ed2
         attention_probs = attention_scores.softmax(dim=-1)
         # compute attention output
 
@@ -738,9 +626,6 @@
         for i in range(hidden_states.shape[0] // slice_size):
             start_idx = i * slice_size
             end_idx = (i + 1) * slice_size
-<<<<<<< HEAD
-            attn_slice = torch.matmul(query[start_idx:end_idx], key[start_idx:end_idx].transpose(1, 2)) * self.scale
-=======
             if query.device.type == "mps":
                 # Better performance on mps (~20-25%)
                 attn_slice = (
@@ -751,7 +636,6 @@
                 attn_slice = (
                     torch.matmul(query[start_idx:end_idx], key[start_idx:end_idx].transpose(1, 2)) * self.scale
                 )  # TODO: use baddbmm for better performance
->>>>>>> 91592ed2
             attn_slice = attn_slice.softmax(dim=-1)
             if query.device.type == "mps":
                 attn_slice = torch.einsum("b i j, b j d -> b i d", attn_slice, value[start_idx:end_idx])
